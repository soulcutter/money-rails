--- conflicted
+++ resolved
@@ -47,14 +47,10 @@
             name = subunit_name << "_money"
           end
 
-<<<<<<< HEAD
           has_currency_table_column = self.column_names.include? model_currency_name
-=======
-          has_currency_table_column = self.attribute_names.include? model_currency_name
           
           raise(ArgumentError, ":with_currency should not be used with tables" \
                   " which contain a column for currency values") if has_currency_table_column && field_currency_name
->>>>>>> 17caacee
 
           # Include numericality validation if needed
           validates_numericality_of subunit_name, :allow_nil => options[:allow_nil] if MoneyRails.include_validations
